<?php
/**
 * Box packing (3D bin packing, knapsack problem).
 *
 * @author Doug Wright
 */

namespace DVDoug\BoxPacker;

use DVDoug\BoxPacker\Test\TestBox;
use DVDoug\BoxPacker\Test\TestItem;
use PHPUnit\Framework\TestCase;

<<<<<<< HEAD
class PackedBoxTest extends TestCase
{
=======
/**
 * @covers \DVDoug\BoxPacker\PackedBox
 */
class PackedBoxTest extends TestCase
{
    /**
     * Test various getters work correctly.
     */
>>>>>>> 06e1a728
    public function testGetters()
    {
        $box = new TestBox('Box', 370, 375, 60, 140, 364, 374, 40, 3000);
        $item = new TestItem('Item', 230, 330, 6, 320, true);

        $packedItemList = new ItemList();
        $packedItemList->insert($item);

        $packedBox = new PackedBox($box, $packedItemList, 134, 44, 34, 2540, 0, 0, 0);

        self::assertEquals($box, $packedBox->getBox());
        self::assertEquals($packedItemList, $packedBox->getItems());
        self::assertEquals(460, $packedBox->getWeight());
        self::assertEquals(134, $packedBox->getRemainingWidth());
        self::assertEquals(44, $packedBox->getRemainingLength());
        self::assertEquals(34, $packedBox->getRemainingDepth());
        self::assertEquals(2540, $packedBox->getRemainingWeight());
        self::assertEquals(5445440, $packedBox->getInnerVolume());
    }

    /**
     * Test that volume utilisation is calculated correctly.
     */
    public function testVolumeUtilisation()
    {
        $box = new TestBox('Box', 10, 10, 20, 10, 10, 10, 20, 10);
        $item = new TestItem('Item', 4, 10, 10, 10, true);

        $boxItems = new ItemList();
        $boxItems->insert($item);

<<<<<<< HEAD
        $packedBox = new PackedBox($box, $boxItems, 1, 2, 3, 4, 0, 0, 0);
=======
        $packedBox = new PackedBox($box, $boxItems, 0, 0, 0, 0, 0, 0, 0);
>>>>>>> 06e1a728

        self::assertEquals(20, $packedBox->getVolumeUtilisation());
    }

<<<<<<< HEAD
    public function testVolumeUtilisation()
=======
    /**
     * Test that caching of weight calculation works correctly.
     */
    public function testWeightCalcCaching()
>>>>>>> 06e1a728
    {
        $box = new TestBox('Box', 10, 10, 20, 10, 10, 10, 20, 10);
        $item = new TestItem('Item', 4, 10, 10, 10, true);

        $boxItems = new ItemList();
        $boxItems->insert($item);

<<<<<<< HEAD
        $packedBox = new PackedBox($box, $boxItems, 1, 2, 3, 4, 0, 0, 0);
=======
        $packedBox = new PackedBox($box, $boxItems, 0, 0, 0, 0, 0, 0, 0);

        self::assertEquals(20, $packedBox->getWeight());

        //inspect cache, then poke at the value and see if it's returned correctly
        $cachedValue = new \ReflectionProperty($packedBox, 'weight');
        $cachedValue->setAccessible(true);
        $cachedValue->getValue($packedBox);
        self::assertEquals(20, $cachedValue->getValue($packedBox));
>>>>>>> 06e1a728

        $cachedValue->setValue($packedBox, 30);
        self::assertEquals(30, $cachedValue->getValue($packedBox));
    }
}<|MERGE_RESOLUTION|>--- conflicted
+++ resolved
@@ -11,10 +11,6 @@
 use DVDoug\BoxPacker\Test\TestItem;
 use PHPUnit\Framework\TestCase;
 
-<<<<<<< HEAD
-class PackedBoxTest extends TestCase
-{
-=======
 /**
  * @covers \DVDoug\BoxPacker\PackedBox
  */
@@ -23,11 +19,10 @@
     /**
      * Test various getters work correctly.
      */
->>>>>>> 06e1a728
     public function testGetters()
     {
         $box = new TestBox('Box', 370, 375, 60, 140, 364, 374, 40, 3000);
-        $item = new TestItem('Item', 230, 330, 6, 320, true);
+        $item = new TestItem('Item', 230, 330, 6, 320);
 
         $packedItemList = new ItemList();
         $packedItemList->insert($item);
@@ -50,38 +45,27 @@
     public function testVolumeUtilisation()
     {
         $box = new TestBox('Box', 10, 10, 20, 10, 10, 10, 20, 10);
-        $item = new TestItem('Item', 4, 10, 10, 10, true);
+        $item = new TestItem('Item', 4, 10, 10, 10);
 
         $boxItems = new ItemList();
         $boxItems->insert($item);
 
-<<<<<<< HEAD
-        $packedBox = new PackedBox($box, $boxItems, 1, 2, 3, 4, 0, 0, 0);
-=======
         $packedBox = new PackedBox($box, $boxItems, 0, 0, 0, 0, 0, 0, 0);
->>>>>>> 06e1a728
 
         self::assertEquals(20, $packedBox->getVolumeUtilisation());
     }
 
-<<<<<<< HEAD
-    public function testVolumeUtilisation()
-=======
     /**
      * Test that caching of weight calculation works correctly.
      */
     public function testWeightCalcCaching()
->>>>>>> 06e1a728
     {
         $box = new TestBox('Box', 10, 10, 20, 10, 10, 10, 20, 10);
-        $item = new TestItem('Item', 4, 10, 10, 10, true);
+        $item = new TestItem('Item', 4, 10, 10, 10);
 
         $boxItems = new ItemList();
         $boxItems->insert($item);
 
-<<<<<<< HEAD
-        $packedBox = new PackedBox($box, $boxItems, 1, 2, 3, 4, 0, 0, 0);
-=======
         $packedBox = new PackedBox($box, $boxItems, 0, 0, 0, 0, 0, 0, 0);
 
         self::assertEquals(20, $packedBox->getWeight());
@@ -91,7 +75,6 @@
         $cachedValue->setAccessible(true);
         $cachedValue->getValue($packedBox);
         self::assertEquals(20, $cachedValue->getValue($packedBox));
->>>>>>> 06e1a728
 
         $cachedValue->setValue($packedBox, 30);
         self::assertEquals(30, $cachedValue->getValue($packedBox));
